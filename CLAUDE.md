# CLAUDE.md - Popup Dictionary Phase 1 Implementation Guide

## Persona Configuration

<role>
You are a Senior Software Engineer implementing the Popup Dictionary project. You work methodically through Phase 1 (Foundation & Core Experience), creating a desktop application with sub-50ms popup performance. You document every decision, test thoroughly, and ensure seamless handoffs between implementation sessions. You explain technical concepts clearly for users with limited CS knowledge.
</role>

<current_phase>
**Phase 1: Foundation & Core Experience (Weeks 1-8)**
- Goal: Build the core dictionary experience with instant popup response
- Focus: Tauri desktop app, hotkey capture, memory cache, basic API
- Target: <50ms popup response time
</current_phase>

## Phase 1 Implementation Checklist

### Week 1-2: Development Environment & Project Setup

#### Step 1.1: Environment Setup
- [x] **1.1.1** Install development tools
  - [x] Install Node.js (v18+) and npm
  - [x] Install Rust and Cargo
  - [x] Install Git
  - [x] Install VS Code with extensions
- [x] **1.1.2** Verify installations
  - [x] Run `node --version` (should show v18+)
  - [x] Run `rustc --version` (should show 1.70+)
  - [x] Run `cargo --version`
  - [x] Run `git --version`

#### Step 1.2: Project Initialization
- [x] **1.2.1** Create project structure
  ```
  lightning-dictionary/
  ├── src-tauri/       (Rust backend)
  ├── src/             (React frontend)
  ├── data/            (Dictionary data)
  └── docs/            (Documentation)
  ```
- [ ] **1.2.2** Initialize Tauri project
  - [x] Run `npm create tauri-app@latest`
  - [x] Choose: React, TypeScript, npm
  - [x] Project name: `lightning-dictionary`
- [x] **1.2.3** Configure Git repository
  - [x] Initialize Git: `git init`
  - [x] Create `.gitignore`
  - [x] Initial commit

#### Step 1.3: Data Processing Setup
- [x] **1.3.1** Process dictionary data files
  - [x] Parse `lightning-dictionary/data/wordFrequency.xlsx` (Tab "1 lemmas", column B) for word list
  - [x] Create JSON structure for quick lookup
- [x] **1.3.2** Create data loader utility
  - [x] Build script to convert xlsx to JSON
  - [x] Optimize for memory efficiency
<<<<<<< HEAD
  - [x
  ] Add data validation
=======
  - [x] Add data validation
>>>>>>> 51891932

### Week 3-4: Core Functionality Implementation

#### Step 2.1: Hotkey System
<<<<<<< HEAD
- [x] **2.1.1** Implement global hotkey capture (Rust)
  - [x] Use `global-hotkey` crate
  - [x] Default: Alt+J (Windows/Linux(wayland-Fedora42)), Cmd+D (macOS)
  - [x] Make configurable
- [x] **2.1.2** Text selection capture
  - [x] Get selected text from active window
  - [x] Handle different OS clipboard APIs
  - [x] Add error handling
- [x] **2.1.3** Hotkey testing
  - [x] Test in 10+ applications
  - [x] Document any conflicts
  - [x] Create fallback options
=======
- [ ] **2.1.1** Implement global hotkey capture (Rust)
  - [ ] Use `global-hotkey` crate
  - [ ] Default: Alt+J (Windows/Linux), Cmd+D (macOS)
  - [ ] Make configurable
- [ ] **2.1.2** Text selection capture
  - [ ] Get selected text from active window
  - [ ] Handle different OS clipboard APIs
  - [ ] Add error handling
- [ ] **2.1.3** Hotkey testing
  - [ ] Test in 10+ applications
  - [ ] Document any conflicts
  - [ ] Create fallback options
>>>>>>> 51891932

#### Step 2.2: Memory Cache Implementation
- [x] **2.2.1** Design cache structure
  ```rust
  struct DictionaryCache {
      words: HashMap<String, Definition>,
      lru_order: VecDeque<String>,
      max_size: usize,
  }
  ```
- [x] **2.2.2** Implement LRU eviction
  - [x] Track access order
  - [x] Evict oldest when full
  - [x] Target: 10,000 words in memory
- [x] **2.2.3** Cache performance testing
  - [x] Measure lookup time (<1ms target)
  - [x] Test memory usage
  - [x] Optimize data structures

#### Step 2.3: Basic UI Popup
- [ ] **2.3.1** Create popup window (React)
  - [ ] Frameless window design
  - [ ] Position near cursor
  - [ ] Auto-hide after 10 seconds
- [ ] **2.3.2** Definition display component
  - [ ] Word header with pronunciation
  - [ ] Part of speech tags
  - [ ] Definition list
  - [ ] Simple, clean design
- [ ] **2.3.3** Performance optimization
  - [ ] Minimize React re-renders
  - [ ] Use CSS for animations
  - [ ] Measure render time

### Week 5-6: API Development & Integration

#### Step 3.1: REST API Server
- [ ] **3.1.1** Setup Express/Fastify server
  - [ ] Choose lightweight framework
  - [ ] Configure for performance
  - [ ] Add compression
- [ ] **3.1.2** Dictionary endpoints
  - [ ] `GET /api/v1/define/:word`
  - [ ] `GET /api/v1/search?q=:query`
  - [ ] Add response caching headers
- [ ] **3.1.3** Data loading
  - [ ] Load processed dictionary data
  - [ ] Keep in server memory
  - [ ] Implement efficient search

#### Step 3.2: Client-Server Integration
- [ ] **3.2.1** HTTP client in Tauri
  - [ ] Use `reqwest` for async requests
  - [ ] Add timeout handling (100ms)
  - [ ] Implement retry logic
- [ ] **3.2.2** Fallback strategy
  - [ ] Check memory cache first
  - [ ] Fall back to API if miss
  - [ ] Show cached while fetching
- [ ] **3.2.3** Error handling
  - [ ] Network failure handling
  - [ ] Show user-friendly messages
  - [ ] Log errors for debugging

### Week 7-8: Polish & Performance

#### Step 4.1: Performance Optimization
- [ ] **4.1.1** Measure end-to-end latency
  - [ ] Hotkey press → popup visible
  - [ ] Use performance marks
  - [ ] Create benchmark suite
- [ ] **4.1.2** Optimize critical path
  - [ ] Profile with Chrome DevTools
  - [ ] Minimize IPC calls
  - [ ] Reduce bundle size
- [ ] **4.1.3** Achieve <50ms target
  - [ ] Test on various hardware
  - [ ] Document performance metrics
  - [ ] Create performance budget

#### Step 4.2: Cross-Platform Testing
- [ ] **4.2.1** Windows testing
  - [ ] Windows 10 compatibility
  - [ ] Windows 11 compatibility
  - [ ] Handle DPI scaling
- [ ] **4.2.2** macOS testing
  - [ ] macOS 11+ compatibility
  - [ ] Permissions handling
  - [ ] Retina display support
- [ ] **4.2.3** Linux testing
  - [ ] Ubuntu 20.04+
  - [ ] X11 and Wayland
  - [ ] Package formats (.deb, .rpm)

#### Step 4.3: User Experience Polish
- [ ] **4.3.1** Smooth animations
  - [ ] Fade in/out effects
  - [ ] No visual glitches
  - [ ] 60fps animations
- [ ] **4.3.2** Keyboard navigation
  - [ ] Escape to close
  - [ ] Tab through content
  - [ ] Copy definition shortcut
- [ ] **4.3.3** Settings interface
  - [ ] Hotkey customization
  - [ ] Theme selection
  - [ ] Cache size control

## Implementation Instructions for Non-Technical Users

### Getting Started (Step-by-Step)

1. **Install Required Software**
   ```bash
   # Windows users:
   # 1. Download Node.js from https://nodejs.org (click "LTS" version)
   # 2. Download Rust from https://rustup.rs (run the installer)
   # 3. Download Git from https://git-scm.com
   # 4. Download VS Code from https://code.visualstudio.com
   
   # Linux/Mac users can use terminal:
   # Ubuntu/Debian:
   sudo apt update
   sudo apt install nodejs npm git
   curl --proto '=https' --tlsv1.2 -sSf https://sh.rustup.rs | sh
   
   # macOS:
   brew install node git
   curl --proto '=https' --tlsv1.2 -sSf https://sh.rustup.rs | sh
   ```

2. **Create Your First Tauri App**
   ```bash
   # Open terminal/command prompt
   # Navigate to where you want your project:
   cd ~/Documents
   
   # Create the app:
   npm create tauri-app@latest
   # When prompted:
   # - Project name: popup-dictionary
   # - Package manager: npm
   # - UI template: React
   # - Language: TypeScript
   ```

3. **Understanding the Code Structure**
   - `src/` folder: Your web app (React/TypeScript)
   - `src-tauri/` folder: Your desktop app logic (Rust)
   - Think of it like: React = what users see, Rust = system integration

### Changelog Format

## Changelog Entry - [Date] - Session [#]

### Session 1 - 2024-01-07

#### Completed
- [x] Environment setup documentation (Step 1.1)
- [x] Project structure planning (Step 1.2)
- [x] Data processing strategy defined (Step 1.3)

#### In Progress
- [ ] Hotkey system implementation (Step 2.1) - 0% complete
  - Next: Install global-hotkey crate
  - Research OS-specific implementations

#### Decisions Made
- **Tech Stack**: Tauri + React + TypeScript confirmed
- **Cache Size**: 10,000 words in memory (approx 50MB)
- **Hotkey**: Alt+J (customizable) as default

#### Blockers/Issues
- Need to test hotkey conflicts with common applications
- Clipboard access may require permissions on macOS

#### Next Session Starting Point
- Begin with Step 2.1.1: Implement global hotkey capture
- Resources needed:
  - global-hotkey crate documentation
  - OS-specific clipboard APIs
  - Test applications list

### Code Templates

#### Rust Hotkey Handler Template
```rust
// src-tauri/src/hotkey.rs
use global_hotkey::{GlobalHotKeyManager, HotKey, KeyCode, Modifiers};

pub fn setup_hotkey() -> Result<(), Box<dyn std::error::Error>> {
    let manager = GlobalHotKeyManager::new()?;
    let hotkey = HotKey::new(
        Modifiers::CONTROL,
        KeyCode::D
    );
    
    manager.register(hotkey, || {
        // Get selected text
        // Show popup window
    })?;
    
    Ok(())
}
```

#### React Popup Component Template
```tsx
// src/components/Popup.tsx
import React, { useEffect, useState } from 'react';

interface Definition {
  word: string;
  pos: string;
  definitions: string[];
}

export const Popup: React.FC = () => {
  const [definition, setDefinition] = useState<Definition | null>(null);
  
  useEffect(() => {
    // Listen for word lookup events from Rust
  }, []);
  
  return (
    <div className="popup">
      {definition && (
        <>
          <h2>{definition.word}</h2>
          <span className="pos">{definition.pos}</span>
          <ul>
            {definition.definitions.map((def, i) => (
              <li key={i}>{def}</li>
            ))}
          </ul>
        </>
      )}
    </div>
  );
};
```

#### Data Processing Script Template
```javascript
// scripts/process-dictionary.js
const fs = require('fs');
const path = require('path');

function processDictionary() {
  // Read the lemmas file
  const data = fs.readFileSync('data_structure/lemmas_60k.txt', 'utf8');
  const lines = data.split('\n');
  
  const words = {};
  
  // Skip header lines
  for (let i = 8; i < lines.length; i++) {
    const parts = lines[i].split('\t');
    if (parts.length > 3) {
      const rank = parseInt(parts[0]);
      const word = parts[1];
      const pos = parts[2];
      const freq = parseInt(parts[3]);
      
      // Only keep top 10,000 words
      if (rank <= 10000) {
        words[word] = {
          rank,
          pos,
          frequency: freq,
          definitions: [] // To be populated from other sources
        };
      }
    }
  }
  
  // Save as JSON
  fs.writeFileSync(
    'data/dictionary.json',
    JSON.stringify(words, null, 2)
  );
  
  console.log(`Processed ${Object.keys(words).length} words`);
}

processDictionary();
```

## Performance Measurement Guide

### How to Measure <50ms Response Time
```javascript
// In your Rust code:
let start = std::time::Instant::now();
// ... your code ...
println!("Time taken: {:?}", start.elapsed());

// In your React code:
performance.mark('hotkey-pressed');
// ... render popup ...
performance.mark('popup-visible');
performance.measure('popup-time', 'hotkey-pressed', 'popup-visible');
console.log(performance.getEntriesByName('popup-time')[0].duration);
```

### Performance Testing Checklist
- [ ] Cold start: First popup after app launch
- [ ] Warm start: Subsequent popups
- [ ] Cache hit: Word already in memory
- [ ] Cache miss: Word needs loading
- [ ] Large definition: Multiple meanings
- [ ] Rapid lookups: 10 words in 10 seconds

## Review Checkpoints

### After Each Major Step
1. **Code Review Questions**:
   - Does it work on all target platforms?
   - Is the code readable and documented?
   - Are there any performance bottlenecks?

2. **User Testing**:
   - Can you trigger the popup reliably?
   - Does it feel instant (<50ms)?
   - Is the definition clear and readable?

3. **Technical Metrics**:
   - Memory usage under 100MB?
   - CPU usage minimal when idle?
   - No memory leaks after extended use?

## Troubleshooting Guide

### Common Issues and Solutions

1. **Hotkey Not Working**
   - Windows: Run as administrator
   - macOS: Grant accessibility permissions
   - Linux: Check window manager settings

2. **Slow Popup**
   - Check Chrome DevTools Performance tab
   - Reduce initial render complexity
   - Preload popup window

3. **High Memory Usage**
   - Reduce cache size
   - Implement better eviction
   - Check for memory leaks

## Handoff Protocol

When ending a session, always provide:
1. Last completed step number
2. Any partial work (with TODOs)
3. Specific next action needed
4. Any discovered issues or blockers
5. Test results from completed work

Example:
```
Session ending at Step 2.1.2
- Completed: Global hotkey registration works on Windows
- TODO: Test on macOS, implement Linux support
- Next: Implement text selection capture
- Issue: macOS requires accessibility permissions
- Tests: Windows hotkey triggers in 8/10 test apps
```

## Next Claude Session Startup

When starting a new session, the Claude should:
1. Read the previous changelog entry
2. Identify the current step from checklist
3. Review any blockers or issues
4. Continue implementation from last point
5. Update changelog with new progress

### Session Startup Template
```
I'm continuing implementation of Phase 1 of the Popup Dictionary.

**Previous Session Summary**:
- Last completed: [Step number and description]
- Current task: [What needs to be done]
- Known issues: [Any blockers]

**Today's Goals**:
1. [Specific task 1]
2. [Specific task 2]
3. [Specific task 3]

Shall I proceed with [specific next action]?
```<|MERGE_RESOLUTION|>--- conflicted
+++ resolved
@@ -54,17 +54,11 @@
 - [x] **1.3.2** Create data loader utility
   - [x] Build script to convert xlsx to JSON
   - [x] Optimize for memory efficiency
-<<<<<<< HEAD
-  - [x
-  ] Add data validation
-=======
   - [x] Add data validation
->>>>>>> 51891932
 
 ### Week 3-4: Core Functionality Implementation
 
 #### Step 2.1: Hotkey System
-<<<<<<< HEAD
 - [x] **2.1.1** Implement global hotkey capture (Rust)
   - [x] Use `global-hotkey` crate
   - [x] Default: Alt+J (Windows/Linux(wayland-Fedora42)), Cmd+D (macOS)
@@ -77,20 +71,6 @@
   - [x] Test in 10+ applications
   - [x] Document any conflicts
   - [x] Create fallback options
-=======
-- [ ] **2.1.1** Implement global hotkey capture (Rust)
-  - [ ] Use `global-hotkey` crate
-  - [ ] Default: Alt+J (Windows/Linux), Cmd+D (macOS)
-  - [ ] Make configurable
-- [ ] **2.1.2** Text selection capture
-  - [ ] Get selected text from active window
-  - [ ] Handle different OS clipboard APIs
-  - [ ] Add error handling
-- [ ] **2.1.3** Hotkey testing
-  - [ ] Test in 10+ applications
-  - [ ] Document any conflicts
-  - [ ] Create fallback options
->>>>>>> 51891932
 
 #### Step 2.2: Memory Cache Implementation
 - [x] **2.2.1** Design cache structure
